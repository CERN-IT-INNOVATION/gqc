--- conflicted
+++ resolved
@@ -19,12 +19,7 @@
     map and a variational form, which are implemented in their eponymous
     files in the same directory.
     """
-<<<<<<< HEAD
     def __init__(self, qdevice: pnl.device , hpars: dict):
-=======
-
-    def __init__(self, device, hpars):
->>>>>>> 0b87cc99
         """
         Args:
             qdevice: String containing what kind of device to run the
@@ -42,22 +37,12 @@
         }
         
         self._hp.update((k, hpars[k]) for k in self._hp.keys() & hpars.keys())
-<<<<<<< HEAD
         self._qdevice = qdevice
         self._layers = self._check_compatibility(self._hp["nqubits"],
                                                  self._hp["nfeatures"])
         self._nweights = vf.vforms_weights(self._hp["vform"],
                                            self._hp["vform_repeats"],
                                            self._hp["nqubits"])
-=======
-
-        self._layers = self._check_compatibility(
-            self._hp["nqubits"], self._hp["nfeatures"]
-        )
-        self._nweights = vf.vforms_weights(
-            self._hp["vform"], self._hp["vform_repeats"], self._hp["nqubits"]
-        )
->>>>>>> 0b87cc99
 
         np.random.seed(123)
         self._weights = 0.01 * np.random.randn(
