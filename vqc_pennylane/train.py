--- conflicted
+++ resolved
@@ -68,11 +68,7 @@
         backend_name=args["backend_name"],
         config=args["config"],
     )
-<<<<<<< HEAD
-    if args["hybrid_vqc"]:
-=======
     if args["hybrid"]:
->>>>>>> 41d12a2a
         vqc_hybrid = VQCHybrid(qdevice, device="cpu", hpars=args)
         return vqc_hybrid
 
@@ -91,11 +87,7 @@
         The validation and test data tailored to the type of vqc that one
         is testing with this script.
     """
-<<<<<<< HEAD
-    if args["hybrid_vqc"]:
-=======
     if args["hybrid"]:
->>>>>>> 41d12a2a
         return get_hybrid_training_data(qdata, args)
 
     return get_nonhybrid_training_data(qdata, args)
