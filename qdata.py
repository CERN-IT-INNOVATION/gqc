--- conflicted
+++ resolved
@@ -1,11 +1,7 @@
 # Loads the data that is subsequently fed to the quantum ml networks.
 import numpy as np
-<<<<<<< HEAD
-import autoencoder_pytorch as ae
-=======
 from autoencoder_pytorch import data as aedata
 from autoencoder_pytorch import util as aeutil
->>>>>>> 1d3c9cac
 from autoencoder_pytorch.terminal_colors import tcols
 
 class qdata:
