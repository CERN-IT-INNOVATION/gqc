--- conflicted
+++ resolved
@@ -11,10 +11,8 @@
 from .terminal_colors import tcols
 from . import qdata as qd
 from . import util
-<<<<<<< HEAD
 from .vqc_hybrid import VQCHybrid
-=======
->>>>>>> e5368380
+
 
 
 def main(args):
