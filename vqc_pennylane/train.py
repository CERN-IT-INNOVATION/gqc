# The VQC training script. Here, the vqc class is instantiated with some
# parameters, the circuit is built, and then it is trained on a data set.
# The hyperparameters of the circuit, the best weights, and a plot of the
# loss function evolution throughout the epochs are saved in a folder
# with the name of a user's choosing..
import os
from time import perf_counter
from typing import Tuple

from .vqc import VQC
from . import qdata as qd
from . import util
from .vqc_hybrid import VQCHybrid


def main(args):
    qdata = qd.qdata(
        args["data_folder"],
        args["norm"],
        args["nevents"],
        args["ae_model_path"],
        train_events=args["train_events"],
        valid_events=args["valid_events"],
        seed=args["seed"],
    )
    outdir = "./trained_vqcs/" + args["outdir"] + "/"
    if not os.path.exists(outdir):
        os.makedirs(outdir)
    model, train_loader, valid_loader = get_data_and_model(qdata, args)

    model.export_hyperparameters(outdir)

    time_the_training(
        model.train_model, train_loader, valid_loader, args["epochs"], 20, outdir
    )
    model.loss_plot(outdir)


def time_the_training(train, *args):
    """Times the training of the VQC.

    Args:
        train (callable): The training method of the VQC.
        *args: Arguments for the train_model callable of the VQC.
    """
    train_time_start = perf_counter()
    train(*args)
    train_time_end = perf_counter()
    print(f"Training completed in: {train_time_end-train_time_start:.2e} s")
<<<<<<< HEAD
    model.loss_plot(outdir)

def get_data_and_model(qdata_loader, args) -> Tuple:
    """
    Method that choses the appropriate data, training type and model.
=======


def get_data_and_model(qdata_loader, args) -> Tuple:
    """Choose the type of VQC to train. The normal vqc takes the latent space
    data produced by a chosen auto-encoder. The hybrid vqc takes the same
    data that an auto-encoder would take. The correct data is assigned in
    this method. Additionally, these two types of vqc also take different
    initialising hyperparameters; this method takes care of that as well.

    Args:
        qdata_loader (array): Data loader class from qdata.py.
        *args: Dictionary of hyperparameters to give to the vqc, (they can also be a
            subset of this dictionary).

    Returns:
        The instantiated vqc object and the training and validation data to train it on.
>>>>>>> 0b87cc99
    """
    qdevice = util.get_qdevice(args["run_type"], wires=args["nqubits"], 
                               backend_name=args["backend_name"], config=args["config"])
    if args["hybrid_training"]:
<<<<<<< HEAD
        vqc_hybrid = VQCHybrid(qdevice, device='cpu', hpars=args)
        return vqc_hybrid, *get_hybrid_training_data(qdata_loader, args)
    else: 
        vqc = VQC(qdevice, args)
        util.print_model_info(args["ae_model_path"], qdata_loader, vqc)
        return vqc, *get_nonhybrid_training_data(qdata_loader, args)
=======
        vqc_hybrid = VQCHybrid(qdevice="default.qubit", device="cpu", hpars=args)
        return vqc_hybrid, *get_hybrid_training_data(qdata_loader, args)

    vqc = VQC("default.qubit", args)
    util.print_model_info(args["ae_model_path"], qdata_loader, vqc)
    return vqc, *get_nonhybrid_training_data(qdata_loader, args)

>>>>>>> 0b87cc99

def get_nonhybrid_training_data(qdata_loader, args) -> Tuple:
    """Loads the data from pre-trained autoencoder latent space when we have non
    hybrid VQC training.

    Args:
        qdata_loader: Data loader class from qdata.py.
        *args: Dictionary of hyperparameters to give to the vqc, (they can also be a
            subset of this dictionary).

    Returns:
        Training and validation data, in the latent space, for training the non-hybrid
        vqc on.
    """
    train_features = qdata_loader.batchify(
        qdata_loader.get_latent_space("train"), args["batch_size"]
    )
    train_labels = qdata_loader.batchify(
        qdata_loader.ae_data.trtarget, args["batch_size"]
    )
    train_loader = [train_features, train_labels]

    valid_features = qdata_loader.get_latent_space("valid")
    valid_labels = qdata_loader.ae_data.vatarget
    valid_loader = [valid_features, valid_labels]
    return train_loader, valid_loader


def get_hybrid_training_data(qdata_loader, args) -> Tuple:
    """Loads the raw input data for hybrid training.

    Args:
        qdata_loader: Data loader class from qdata.py.
        *args: Dictionary of hyperparameters to give to the vqc, (they can also be a
            subset of this dictionary).

    Returns:
        Training and validation pytorch loaders, loaded on the cpu.
    """
<<<<<<< HEAD
    Loading the raw input data for hybrid training.
    """
    train_loader = qdata_loader.ae_data.get_loader("train", "cpu", args["batch_size"],
                                                   True)
    valid_loader = qdata_loader.ae_data.get_loader("valid", "cpu", shuffle=True)
    return train_loader, valid_loader
    
=======
    train_loader = qdata_loader.ae_data.get_loader(
        "train", "cpu", args["batch_size"], True
    )
    valid_loader = qdata_loader.ae_data.get_loader("valid", "cpu", shuffle=True)
    return train_loader, valid_loader
>>>>>>> 0b87cc99
<|MERGE_RESOLUTION|>--- conflicted
+++ resolved
@@ -47,13 +47,6 @@
     train(*args)
     train_time_end = perf_counter()
     print(f"Training completed in: {train_time_end-train_time_start:.2e} s")
-<<<<<<< HEAD
-    model.loss_plot(outdir)
-
-def get_data_and_model(qdata_loader, args) -> Tuple:
-    """
-    Method that choses the appropriate data, training type and model.
-=======
 
 
 def get_data_and_model(qdata_loader, args) -> Tuple:
@@ -70,27 +63,16 @@
 
     Returns:
         The instantiated vqc object and the training and validation data to train it on.
->>>>>>> 0b87cc99
     """
     qdevice = util.get_qdevice(args["run_type"], wires=args["nqubits"], 
                                backend_name=args["backend_name"], config=args["config"])
     if args["hybrid_training"]:
-<<<<<<< HEAD
         vqc_hybrid = VQCHybrid(qdevice, device='cpu', hpars=args)
         return vqc_hybrid, *get_hybrid_training_data(qdata_loader, args)
-    else: 
-        vqc = VQC(qdevice, args)
-        util.print_model_info(args["ae_model_path"], qdata_loader, vqc)
-        return vqc, *get_nonhybrid_training_data(qdata_loader, args)
-=======
-        vqc_hybrid = VQCHybrid(qdevice="default.qubit", device="cpu", hpars=args)
-        return vqc_hybrid, *get_hybrid_training_data(qdata_loader, args)
-
-    vqc = VQC("default.qubit", args)
+    
+    vqc = VQC(qdevice, args)
     util.print_model_info(args["ae_model_path"], qdata_loader, vqc)
     return vqc, *get_nonhybrid_training_data(qdata_loader, args)
-
->>>>>>> 0b87cc99
 
 def get_nonhybrid_training_data(qdata_loader, args) -> Tuple:
     """Loads the data from pre-trained autoencoder latent space when we have non
@@ -130,18 +112,8 @@
     Returns:
         Training and validation pytorch loaders, loaded on the cpu.
     """
-<<<<<<< HEAD
-    Loading the raw input data for hybrid training.
-    """
-    train_loader = qdata_loader.ae_data.get_loader("train", "cpu", args["batch_size"],
-                                                   True)
-    valid_loader = qdata_loader.ae_data.get_loader("valid", "cpu", shuffle=True)
-    return train_loader, valid_loader
-    
-=======
     train_loader = qdata_loader.ae_data.get_loader(
         "train", "cpu", args["batch_size"], True
     )
     valid_loader = qdata_loader.ae_data.get_loader("valid", "cpu", shuffle=True)
-    return train_loader, valid_loader
->>>>>>> 0b87cc99
+    return train_loader, valid_loader