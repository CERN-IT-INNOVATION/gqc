--- conflicted
+++ resolved
@@ -11,12 +11,9 @@
 
 # Ouput
 trained_aes/
-<<<<<<< HEAD
 models/
-=======
 trained_vqcs/
 trained_qsvms/
->>>>>>> 0d911a9e
 
 # Logs
 logs/
