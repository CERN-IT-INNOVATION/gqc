# Utility methods for the qsvm.

import os
import warnings
import joblib
<<<<<<< HEAD
from datetime import datetime
from typing import Tuple, Dict
from qiskit import IBMQ
from qiskit import Aer
from qiskit import QuantumCircuit
from qiskit.utils import QuantumInstance
from qiskit.providers.aer.noise import NoiseModel
from qiskit.providers.exceptions import QiskitBackendNotFoundError
from qiskit.circuit import ParameterVector
from qiskit.visualization import plot_circuit_layout
from qiskit.providers.aer.backends import AerSimulator
import re
=======
>>>>>>> 4e592d84

from .terminal_colors import tcols


def print_accuracies(test_accuracy, train_accuracy):
    """
    Prints the accuracies of the qsvm.
    @test_accuracy  :: Numpy array of the test data set accuracies.
    @train_accuracy :: Numpy array of the train data set accuracies.
    """
    print(tcols.OKGREEN + f"Training Accuracy = {train_accuracy}")
    print(f"Test Accuracy     = {test_accuracy}" + tcols.ENDC)


def create_output_folder(args, qsvm) -> str:
    """
    Creates output folder for the qsvm and returns the path (str)
    @args (dict)         :: The argument dictionary defined in the qsvm_launch
                            script.
    @qsvm (sklearn.SVC)  :: QSVM object.
    Returns:
            @out_path (str), the path where all files relevant to the qsvm
            will be saved.
    """
<<<<<<< HEAD
    args["output_folder"] = (
        args["output_folder"] + f"_c={qsvm.C}" + f"_{args['run_type']}"
    )
    if args["backend_name"] is not None:
        # For briefness remove the "ibmq" prefix from the backend_name for the
        # output folder:
        backend_name = re.sub("ibmq?_", "", args["backend_name"])
        args["output_folder"] += f"_{backend_name}"
    out_path = "models/" + args["output_folder"]
    if not os.path.exists(out_path):
        os.makedirs(out_path)
    return out_path
=======
    if not os.path.exists("trained_qsvms/" + output_folder):
        os.makedirs("trained_qsvms/" + output_folder)
>>>>>>> 4e592d84


def save_qsvm(model, path):
    """
    Saves the qsvm model to a certain path.
    @model :: vqc model object.
    @path  :: String of full path to save the model in.
    """
    joblib.dump(model, path)
    print("Trained model saved in: " + path)


def load_qsvm(path):
    """
    Load model from pickle file, i.e., deserialisation.
    @path  :: String of full path to load the model from.

    returns :: Joblib object that can be loaded by qiskit.
    """
    return joblib.load(path)


def save_hyperparameters(path) -> Dict:
    """
    Saves the hyperparameters of the QSVM and the configuration arguments
    used during training in main.py.
    """
    pass


def load_hyperparameters(file) -> Dict:
    """
    Loads the hyperparameters used in the QSVM training to ensure consistency
    during testing of a QSVM in the test.py module.
    """
    pass


def save_backend_properties(backend, path):
    """
    Saves a dictionary to file using the Joblib is a set of tools.
    @IBMQ backend :: IBM Quantum computer backend from which we save the
                     calibration data.
    @path (str)  :: String of full path to save the model in.
    """
    properties_dict = backend.properties().to_dict()
    joblib.dump(properties_dict, path)
    print(
        tcols.OKCYAN + "Quantum computer backend properties saved in Python"
        " dictionary format in:" + tcols.ENDC,
        path,
    )


def print_model_info(ae_path, qdata, qsvm):
    """
    Print information about the model.
    @ae_path :: String of path to the autoencoder.
    @qdata   :: The data object used to train the qsvm.
    @qsvm    :: The qiskit qsvm object.
    """
    print("\n-------------------------------------------")
    print(f"Autoencoder model: {ae_path}")
    print(f"Data path: {qdata.ae_data.data_folder}")
    print(
        f"ntrain = {len(qdata.ae_data.trtarget)}, "
        f"ntest = {len(qdata.ae_data.tetarget)}, "
        f"C = {qsvm.C}"
    )
<<<<<<< HEAD
    print("-------------------------------------------\n")


def get_quantum_kernel_circuit(
    quantum_kernel, path, output_format="mpl", **kwargs
) -> QuantumCircuit:
    """
    Save the transpiled quantum kernel circuit
    Args:
         @quantum_kernel (QuantumKernel) :: QuantumKernel object used in the
                                            QSVM training.
         @path (str)                     :: Path to save the output figure.
         @output_format (str)            :: The format of the image. Formats:
                                            'text', 'mlp', 'latex', 'latex_source'.
         @kwargs                         :: Keyword arguemnts for
                                            QuantumCircuit.draw()
    Returns:
            Transpiled QuantumCircuit that represents the quantum kernel.
            i.e., the circuit that will be executed on the backend.
    """
    print("\nCreating the quanntum kernel circuit...")
    n_params = quantum_kernel.feature_map.num_parameters
    feature_map_params_x = ParameterVector("x", n_params)
    feature_map_params_y = ParameterVector("y", n_params)
    qc_kernel_circuit = quantum_kernel.construct_circuit(
        feature_map_params_x, feature_map_params_y
    )
    qc_transpiled = quantum_kernel.quantum_instance.transpile(qc_kernel_circuit)[0]

    path += "/quantum_kernel_circuit_plot"
    print(tcols.OKCYAN + "Saving quantum kernel circuit in:" + tcols.ENDC, path)
    qc_transpiled.draw(
        output=output_format,
        filename=path,
        **kwargs,
    )
    return qc_transpiled


def save_circuit_physical_layout(circuit, backend, save_path):
    """
    Plot and save the quantum circuit and its physical layout on the backend.

    Args:
         @circuit (QuantumCircuit) :: Circuit to plot on the backend.
         @backend                  :: The physical quantum computer or
                                      thereof.
         @save_path (str)          :: Path to save figure.
    """
    fig = plot_circuit_layout(circuit, backend)
    save_path += "/circuit_physical_layout"
    print(tcols.OKCYAN + "Saving physical circuit layout in:" + tcols.ENDC, save_path)
    fig.savefig(save_path)


def connect_quantum_computer(ibmq_api_config, backend_name):
    """
    Load a IBMQ-experience backend using a token (IBM-CERN hub credentials)
    This backend (i.e. quantum computer) can either be used for running on
    the real device or to load the calibration (noise/error info). With the
    latter data we can do a simulation of the hardware behaviour.

    Args:
        @ibmq_api_config (dict) :: Configuration file for the IBMQ API token
                                   and provider information.
        @backend_name (string)  :: Quantum computer name.
    Returns:
        IBMQBackend qiskit object.
    """
    print("Enabling IBMQ account using provided token...", end="")
    IBMQ.enable_account(ibmq_api_config["ibmq_api_token"])
    provider = IBMQ.get_provider(
        hub=ibmq_api_config["hub"],
        group=ibmq_api_config["group"],
        project=ibmq_api_config["project"],
    )
    try:
        quantum_computer_backend = provider.get_backend(backend_name)
    except QiskitBackendNotFoundError:
        raise AttributeError(
            tcols.FAIL + "Backend name not found in provider's" " list" + tcols.ENDC
        )
    print(tcols.OKGREEN + " Loaded IBMQ backend: " + backend_name + "." + tcols.ENDC)
    return quantum_computer_backend


def ideal_simulation(**kwargs) -> QuantumInstance:
    """
    Defines QuantumInstance for an ideal (statevector) simulation (no noise, no
    sampling statistics uncertainties).

    Args:
         Keyword arguments of the QuantumInstance object.
    """

    print(tcols.BOLD + "\nInitialising ideal (statevector) simulation." + tcols.ENDC)
    quantum_instance = QuantumInstance(
        backend=Aer.get_backend("aer_simulator_statevector"), **kwargs
    )
    # None needed to specify that no backend device is loaded for ideal sim.
    return quantum_instance, None


def noisy_simulation(ibmq_api_config, backend_name, **kwargs) -> Tuple:
    """
    Prepare a QuantumInstance object for simulation with noise based on the
    real quantum computer calibration data.

    Args:
        @ibmq_api_config (dict) :: Configuration file for the IBMQ API token
                                   and provider information.
        @backend_name (str)     :: Name of the quantum computer,
                                   form ibm(q)_<city_name>.
        @kwargs                 :: Keyword arguments for the QuantumInstance.
    Returns:
            @QuantumInstance object to be used for the simulation.
            @backend on which the noisy simulation is based.
    """
    print(tcols.BOLD + "\nInitialising noisy simulation." + tcols.ENDC)
    quantum_computer_backend = connect_quantum_computer(ibmq_api_config, backend_name)
    backend = AerSimulator.from_backend(quantum_computer_backend)

    quantum_instance = QuantumInstance(backend=backend, **kwargs)
    return quantum_instance, quantum_computer_backend


def hardware_run(backend_name, ibmq_api_config, **kwargs) -> Tuple:
    """
    Configure QuantumInstance based on a quantum computer. The circuits will
    be sent as jobs to be exececuted on the specified device in IBMQ.

    Args:
         @backend_name (str) :: Name of the quantum computer, form ibmq_<city_name>.
         @ibmq_api_config (dict) :: Configuration file for the IBMQ API token
                                    and provider information.
    Returns:
            @QuantumInstance object with quantum computer backend.
            @The quantum computer backend object.
    """
    print(tcols.BOLD + "\nInitialising run on a quantum computer." + tcols.ENDC)
    quantum_computer_backend = connect_quantum_computer(ibmq_api_config, backend_name)
    quantum_instance = QuantumInstance(backend=quantum_computer_backend, **kwargs)
    return quantum_instance, quantum_computer_backend


def configure_quantum_instance(
    ibmq_api_config, run_type, backend_name=None, **kwargs
) -> Tuple:
    """
    Gives the QuantumInstance object required for running the Quantum kernel.
    The quantum instance can be configured for a simulation of a backend with
    noise, an ideal (statevector) simulation or running on a real quantum
    device.
    Args:
         @ibmq_api_config (dict) :: Configuration file for the IBMQ API token
                                    and provider information.

         @run_type (string)      :: Takes values the possible values {ideal,
                                    noisy, hardware} to specify what type of
                                    backend will be provided to the quantum
                                    instance object.
         @backend_name (string)  :: Name of the quantum computer to run or base
                                    the noisy simulation on. For ideal runs it
                                    can be set ton "none".
         @**kwargs     (dict)    :: Dictionary of keyword arguments for the
                                    QuantumInstance.
    Returns:
            @QuantumInstance object to be used in the QuantumKernel training.
            @backend that is being used. None if an ideal simulation is initi-
             ated.
    """
    if (run_type == "noisy" or run_type == "hardware") and (backend_name is None):
        raise TypeError(
            tcols.FAIL + "Need to specify backend name ('ibmq_<city_name>')"
            " when running a noisy simulation or running on hardware!" + tcols.ENDC
        )

    switcher = {
        "ideal": lambda: ideal_simulation(**kwargs),
        "noisy": lambda: noisy_simulation(
            ibmq_api_config=ibmq_api_config, backend_name=backend_name, **kwargs
        ),
        "hardware": lambda: hardware_run(
            backend_name=backend_name, ibmq_api_config=ibmq_api_config, **kwargs
        ),
    }

    quantum_instance, backend = switcher.get(run_type, lambda: None)()
    if quantum_instance is None:
        raise TypeError(
            tcols.FAIL + "Specified programme run type does not" "exist!" + tcols.ENDC
        )
    return quantum_instance, backend
=======
    print("-------------------------------------------\n")
>>>>>>> 4e592d84
<|MERGE_RESOLUTION|>--- conflicted
+++ resolved
@@ -3,7 +3,6 @@
 import os
 import warnings
 import joblib
-<<<<<<< HEAD
 from datetime import datetime
 from typing import Tuple, Dict
 from qiskit import IBMQ
@@ -16,8 +15,6 @@
 from qiskit.visualization import plot_circuit_layout
 from qiskit.providers.aer.backends import AerSimulator
 import re
-=======
->>>>>>> 4e592d84
 
 from .terminal_colors import tcols
 
@@ -42,7 +39,6 @@
             @out_path (str), the path where all files relevant to the qsvm
             will be saved.
     """
-<<<<<<< HEAD
     args["output_folder"] = (
         args["output_folder"] + f"_c={qsvm.C}" + f"_{args['run_type']}"
     )
@@ -55,10 +51,6 @@
     if not os.path.exists(out_path):
         os.makedirs(out_path)
     return out_path
-=======
-    if not os.path.exists("trained_qsvms/" + output_folder):
-        os.makedirs("trained_qsvms/" + output_folder)
->>>>>>> 4e592d84
 
 
 def save_qsvm(model, path):
@@ -128,7 +120,6 @@
         f"ntest = {len(qdata.ae_data.tetarget)}, "
         f"C = {qsvm.C}"
     )
-<<<<<<< HEAD
     print("-------------------------------------------\n")
 
 
@@ -321,7 +312,4 @@
         raise TypeError(
             tcols.FAIL + "Specified programme run type does not" "exist!" + tcols.ENDC
         )
-    return quantum_instance, backend
-=======
-    print("-------------------------------------------\n")
->>>>>>> 4e592d84
+    return quantum_instance, backend