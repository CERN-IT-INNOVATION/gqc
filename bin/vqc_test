#!/usr/bin/env python

import argparse
import sys
import json

sys.path.append("..")

from vqc_pennylane.test import main
<<<<<<< HEAD
from vqc_pennylane import util
=======
>>>>>>> 531d4949
parser = argparse.ArgumentParser(formatter_class=argparse.
                                 ArgumentDefaultsHelpFormatter)
parser.add_argument("--data_folder", type=str, default='../../data/ae_input/',
                    help="The folder where the data is stored on the system.")
parser.add_argument("--norm", type=str, default='minmax',
                    help="The name of the normalisation that you'll to use.")
parser.add_argument("--nevents", type=str, default='7.20e+05',
                    help="The number of events of the norm file.")
parser.add_argument('--ae_model_path', type=str,
                    help="The path to the Auto-Encoder model.")
parser.add_argument('--vqc_path', type=str,
                    help="The path to the vqc model.")
<<<<<<< HEAD
=======
parser.add_argument('--ntest', type=int, default=250,
                    help='Number of test events for the VQC.')
>>>>>>> 531d4949
parser.add_argument('--nvalid', type=int, default=250,
                    help='Number of validation events for the VQC.')
parser.add_argument('--ntest', type=int, default=250,
                    help='Number of test events for the VQC.')
parser.add_argument('--backend_name', type=str, default=None,
                    help='The IBMQ backend used for either an ideal simulation or'
                         'or a real quantum hardware run.')
parser.add_argument('--run_type', type=str, required=True,
                    choices=['ideal', 'noisy', 'hardware'],
                    help='Choose way to run the (hybrid) VQC training: Ideal '
                         'computation, noisy simulation or on real quantum hardware.')
parser.add_argument('--diff_method', type=str, default='best',
                    choices=['best', 'parameter-shift', 'backprop'],
                    help='Choose differentiation method for the quantum circuit.')

args = parser.parse_args()

seed = 12345

# For the Cairo quantum computer, you need to specify an initial layout.
init_layout = [22, 25, 24, 23, 21, 18, 15, 12]
pconfig = util.get_private_config("vasilis_private_configuration.json")
switcher = {
    'ideal':    lambda: util.config_ideal("default.qubit.autograd"),
    'noisy':    lambda: util.config_noisy(5000, 3, seed, init_layout, seed, pconfig),
    'hardware': lambda: util.config_hardware(5000, 3, seed, init_layout, pconfig)
}
config = switcher.get(args.run_type, lambda: None)()

args = {
    "data_folder": args.data_folder,
    "norm": args.norm,
    "nevents": args.nevents,
    "ae_model_path": args.ae_model_path,
    "vqc_path": args.vqc_path,
<<<<<<< HEAD
    "valid_events": args.nvalid,
    "test_events": args.ntest,
=======
    "test_events": args.ntest,
    "valid_events": args.nvalid,
>>>>>>> 531d4949
    "seed": seed,
    "run_type": args.run_type,
    "backend_name": args.backend_name,
    "config": config,
}

main(args)<|MERGE_RESOLUTION|>--- conflicted
+++ resolved
@@ -7,10 +7,7 @@
 sys.path.append("..")
 
 from vqc_pennylane.test import main
-<<<<<<< HEAD
 from vqc_pennylane import util
-=======
->>>>>>> 531d4949
 parser = argparse.ArgumentParser(formatter_class=argparse.
                                  ArgumentDefaultsHelpFormatter)
 parser.add_argument("--data_folder", type=str, default='../../data/ae_input/',
@@ -23,11 +20,6 @@
                     help="The path to the Auto-Encoder model.")
 parser.add_argument('--vqc_path', type=str,
                     help="The path to the vqc model.")
-<<<<<<< HEAD
-=======
-parser.add_argument('--ntest', type=int, default=250,
-                    help='Number of test events for the VQC.')
->>>>>>> 531d4949
 parser.add_argument('--nvalid', type=int, default=250,
                     help='Number of validation events for the VQC.')
 parser.add_argument('--ntest', type=int, default=250,
@@ -63,13 +55,8 @@
     "nevents": args.nevents,
     "ae_model_path": args.ae_model_path,
     "vqc_path": args.vqc_path,
-<<<<<<< HEAD
     "valid_events": args.nvalid,
     "test_events": args.ntest,
-=======
-    "test_events": args.ntest,
-    "valid_events": args.nvalid,
->>>>>>> 531d4949
     "seed": seed,
     "run_type": args.run_type,
     "backend_name": args.backend_name,
