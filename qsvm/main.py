# Main script of the qsvm.
# Imports the data for training. Imports the data for validation and testing
# and kfolds it into k=5.
# Computes the ROC curve of the qsvm and the AUC, saves the ROC plot.
import warnings
from time import perf_counter

from qiskit.providers.aer import AerSimulator
from qiskit.utils import algorithm_globals
from qiskit_machine_learning.kernels import QuantumKernel
import numpy as np

from sklearn.svm import SVC

from .terminal_colors import tcols
from . import qdata as qd
from . import util
from .feature_map_circuits import u2Reuploading

# Warnings are suppressed since qiskit aqua obfuscates the output of this
# script otherwise (IBM's fault not ours.)
warnings.filterwarnings("ignore", category=DeprecationWarning)

seed = 12345
# Ensure same global behaviour.
algorithm_globals.random_seed = seed


def main(args):
    qdata = qd.qdata(
        args["data_folder"],
        args["norm"],
        args["nevents"],
        args["model_path"],
<<<<<<< HEAD
        train_events=args["ntrain"],
        valid_events=args["nvalid"],
        test_events=args["ntest"],
    )
=======
        train_events=2,
        valid_events=0,
        test_events=2,
        kfolds=2,
        seed=seed # FIXME make it user-adjustable from the launch scripts
    )             # maybe changes needed (if-statememnt) in data.py too.
>>>>>>> 6dc4c021

    train_features = qdata.get_latent_space("train")
    train_labels = qdata.ae_data.trtarget
    test_features = qdata.get_latent_space("test")
    test_labels = qdata.ae_data.tetarget
<<<<<<< HEAD
=======
    test_folds = qdata.get_kfolded_data("test")
    
    print(train_features.shape)
    print(train_labels.shape)
    print(test_features.shape)
    print(test_labels.shape)
    print(test_folds.shape)
    print(train_features)
    print(train_labels)
    print(test_features)
    print(test_labels)
    print(test_folds)
    '''
>>>>>>> 6dc4c021
    feature_map = u2Reuploading(nqubits=8, nfeatures=args["feature_dim"])
    
    quantum_instance, backend = util.configure_quantum_instance(
        ibmq_token=args["ibmq_token"],
        run_type = args["run_type"],
        backend_name= args["backend_name"],
        **args["config"]
    )
    kernel = QuantumKernel(feature_map=feature_map, 
                           quantum_instance=quantum_instance)
    print('Calculating the quantum kernel matrix elements... ', end="")
    train_time_init = perf_counter()
    quantum_kernel_matrix = kernel.evaluate(x_vec = train_features)
    train_time_fina = perf_counter()
    print(tcols.OKGREEN +f'Done in: {train_time_fina-train_time_init:.2e} s'
          + tcols.ENDC)
    qsvm = SVC(kernel='precomputed', C=args["c_param"])
    
    out_path = util.create_output_folder(args, qsvm)
    # Save the quantum kernel matrix for further analysis.
    np.save(out_path + '/kernel_matrix_elements', quantum_kernel_matrix)

    print("Training the QSVM...", end="")
    util.print_model_info(args["model_path"], qdata, qsvm)

    train_time_init = perf_counter()
    qsvm.fit(quantum_kernel_matrix, train_labels)
    train_time_fina = perf_counter()
    print(f"Training completed in: {train_time_fina-train_time_init:.2e} s")

    train_acc = qsvm.score(quantum_kernel_matrix, train_labels)
    # Evaluate test kernel matrix
    kernel_matrix_test = kernel.evaluate(x_vec=test_features,y_vec=train_features)
    test_acc = qsvm.score(kernel_matrix_test, test_labels)
    util.print_accuracies(test_acc, train_acc)

    util.save_qsvm(qsvm, out_path + "/model")

<<<<<<< HEAD
    qc_transpiled = util.get_quantum_kernel_circuit(kernel, out_path)
    if backend is not None:
        util.save_circuit_physical_layout(
            qc_transpiled, 
            backend,
            out_path
        )
    
=======
    return model_scores
    '''
>>>>>>> 6dc4c021
<|MERGE_RESOLUTION|>--- conflicted
+++ resolved
@@ -32,40 +32,16 @@
         args["norm"],
         args["nevents"],
         args["model_path"],
-<<<<<<< HEAD
         train_events=args["ntrain"],
         valid_events=args["nvalid"],
         test_events=args["ntest"],
-    )
-=======
-        train_events=2,
-        valid_events=0,
-        test_events=2,
-        kfolds=2,
         seed=seed # FIXME make it user-adjustable from the launch scripts
     )             # maybe changes needed (if-statememnt) in data.py too.
->>>>>>> 6dc4c021
 
     train_features = qdata.get_latent_space("train")
     train_labels = qdata.ae_data.trtarget
     test_features = qdata.get_latent_space("test")
     test_labels = qdata.ae_data.tetarget
-<<<<<<< HEAD
-=======
-    test_folds = qdata.get_kfolded_data("test")
-    
-    print(train_features.shape)
-    print(train_labels.shape)
-    print(test_features.shape)
-    print(test_labels.shape)
-    print(test_folds.shape)
-    print(train_features)
-    print(train_labels)
-    print(test_features)
-    print(test_labels)
-    print(test_folds)
-    '''
->>>>>>> 6dc4c021
     feature_map = u2Reuploading(nqubits=8, nfeatures=args["feature_dim"])
     
     quantum_instance, backend = util.configure_quantum_instance(
@@ -104,7 +80,6 @@
 
     util.save_qsvm(qsvm, out_path + "/model")
 
-<<<<<<< HEAD
     qc_transpiled = util.get_quantum_kernel_circuit(kernel, out_path)
     if backend is not None:
         util.save_circuit_physical_layout(
@@ -112,8 +87,4 @@
             backend,
             out_path
         )
-    
-=======
-    return model_scores
-    '''
->>>>>>> 6dc4c021
+    