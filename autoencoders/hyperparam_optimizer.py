--- conflicted
+++ resolved
@@ -45,11 +45,7 @@
         the weights in the loss are optimised, type of ae that is
         optimised, etc.
     """
-<<<<<<< HEAD
     print(tcols.OKCYAN + "Training the AE model to be optimized..." + tcols.ENDC)
-=======
-    print(tcols.OKCYAN + "Training AE model to be optimized..." + tcols.ENDC)
->>>>>>> 4e592d84
     model.instantiate_adam_optimizer()
     model.network_summary()
     model.optimizer_summary()
@@ -108,18 +104,7 @@
     sinkh_weight = trial.suggest_uniform("sinkh_weight", *args["sinkh_weight"])
 
     batch = trial.suggest_categorical("batch", args["batch"])
-<<<<<<< HEAD
     args.update({"lr": lr, "loss_weight": loss_weight, "weight_sink": weight_sink})
-=======
-    args.update(
-        {
-            "lr": lr,
-            "class_weight": class_weight,
-            "sinkh_weight": sinkh_weight,
-            "varia_weight": varia_weight,
-        }
-    )
->>>>>>> 4e592d84
 
     # Load the data.
     ae_data = data.AE_data(args["data_folder"], args["norm"], args["nevents"])
