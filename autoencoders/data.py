# Handling data input for the auto-encoder to train/test on or produce latent
# space of.

import numpy as np
import torch
import os

from .terminal_colors import tcols


class AE_data:
    def __init__(
        self,
        data_folder,
        norm_name,
        nevents,
        train_events=-1,
        valid_events=-1,
        test_events=-1,
<<<<<<< HEAD
        seed=None,
=======
        seed=np.random.randint(1000),
>>>>>>> 4e592d84
    ):

        self.norm_name = norm_name
        self.nevents = nevents
        self.data_folder = data_folder

        self.trdata = self.get_numpy_data("train")
        self.trtarget = self.get_numpy_target("train")
        self.trdata, self.trtarget = self.get_data(
            self.trdata, self.trtarget, train_events, seed
        )
        self.vadata = self.get_numpy_data("valid")
        self.vatarget = self.get_numpy_target("valid")
        self.vadata, self.vatarget = self.get_data(
            self.vadata, self.vatarget, valid_events, seed
        )
        self.tedata = self.get_numpy_data("test")
        self.tetarget = self.get_numpy_target("test")
        self.tedata, self.tetarget = self.get_data(
            self.tedata, self.tetarget, test_events, seed
        )

        self.nfeats = self.trdata.shape[1]

        self.success_message()

    def get_data_file(self, data_type) -> str:
        """
        Get the  name of the numpy data file to be imported.
        These names follow a certain naming standard defined in the
        pre-processing folder.
        @data_type :: String with the type of data to be imported, either
                      train, test, or valid.

        returns :: The name of the data file to be imported.
        """
        return (
            "x_data_" + self.norm_name + "_" + self.nevents + "_" + data_type + ".npy"
        )

    def get_target_file(self, data_type) -> str:
        """
        Get the  name of the numpy target file to be imported.
        These names follow a certain naming standard defined in the
        pre-processing folder.
        @data_type :: String with the type of data to be imported, either
                      train, test, or valid.

        returns :: The name of the target file to be imported.
        """
        return (
            "y_data_" + self.norm_name + "_" + self.nevents + "_" + data_type + ".npy"
        )

    def get_numpy_data(self, data_type) -> np.ndarray:
        """
        Load the numpy data given the type of data you want to load.
        @data_type :: String with the type of data to be imported,
                      either train, test, or valid.

        returns :: Data array to be used in training the nn.
        """
        data = []
        path = os.path.join(self.data_folder, self.get_data_file(data_type))
        try:
            data = np.load(path)
        except Exception as e:
            print(f"Exception that occured: {e}")
            print(tcols.WARNING + data_type + " data file not found!" + tcols.ENDC)

        return data

    def get_numpy_target(self, data_type) -> np.ndarray:
        """
        Load the numpy target given the type of data you want to load.
        @data_type :: String with the type of data to be imported,
                      either train, test, or valid.

        returns :: Target array to be used in training the nn.
        """
        data = []
        path = os.path.join(self.data_folder, self.get_target_file(data_type))
        try:
            data = np.load(path)
        except Exception as e:
            print(f"Exception that occured: {e}")
            print(tcols.WARNING + data_type + " data file not found!" + tcols.ENDC)

        return data

    def get_pytorch_dataset(self, data_type) -> torch.utils.data.TensorDataset:
        """
        Transform a numpy loaded data set into a pytorch data set.
        @data_type :: String with the type of data to be transformed,
                      either train, test, or valid.

        returns :: Pytorch data set including both data and target.
        """
        switcher = {
            "train": lambda: self.make_set(self.trdata, self.trtarget),
            "valid": lambda: self.make_set(self.vadata, self.vatarget),
            "test": lambda: self.make_set(self.tedata, self.tetarget),
        }
        dataset = switcher.get(data_type, lambda: None)()
        if dataset is None:
            raise TypeError("Dataset must be train, valid, or test!!")

        return dataset

    @staticmethod
    def make_set(data, target) -> torch.utils.data.TensorDataset:
        """
        Make a pytorch data set from the data and target numpy arrays.
        @data   :: Numpy array of the imported data.
        @target :: Numpy array of the imported target.

        returns :: Torch data set combining data and target.
        """
        data = torch.Tensor(data)
        target = torch.Tensor(target)
        return torch.utils.data.TensorDataset(data, target)

    def success_message(self):
        # Display success message for loading data when called.
        print("\n----------------")
        print(tcols.OKGREEN + "AE data loading complete:" + tcols.ENDC)
        print(f"Training data size: {self.trdata.shape[0]:.2e}")
        print(f"Validation data size: {self.vadata.shape[0]:.2e}")
        print(f"Test data size: {self.tedata.shape[0]:.2e}")
        print("----------------\n")

    def get_loader(self, data_type, device, batch_size=None, shuffle=True):
        """
        Convert numpy arrays of training/validation/testing data into
        pytroch objects ready to be used in training the autoencoder.
        Specific settings are applied depending on if you are using
        a gpu or a cpu to train the nn.
        @data_type  :: String with the type of data to be transformed,
                       either train, test, or valid.
        @device     :: String if the training is done on cpu or gpu.
        @batch_size :: Int of the batch size used in training.
        @shuffle    :: Bool of whether to shuffle the data or not.

        returns :: Pytorch objects to be passed to the autoencoder for
            training.
        """
        dataset = self.get_pytorch_dataset(data_type)
        if batch_size is None:
            batch_size = len(dataset)

        if device == "cpu":
            pytorch_loader = torch.utils.data.DataLoader(
                dataset, batch_size=batch_size, shuffle=shuffle
            )
        else:
            pytorch_loader = torch.utils.data.DataLoader(
                dataset, batch_size=batch_size, shuffle=shuffle, pin_memory=True
            )

        return pytorch_loader

    @staticmethod
    def split_sig_bkg(data, target) -> tuple:
        """
        Split dataset into signal and background samples using the
        target. The target is supposed to be 1 for every signal and 0
        for every bkg. This does not work for more than 2 class data.
        @data   :: Numpy array containing the data.
        @target :: Numpy array containing the target.

        returns :: A numpy array containing the signal events and a numpy
            array containing the background events.
        """
        sig_mask = target == 1
        bkg_mask = target == 0
        data_sig = data[sig_mask, :]
        data_bkg = data[bkg_mask, :]

        return data_sig, data_bkg

    def get_data(self, data, target, nevents, seed) -> tuple:
        """
        Cut the imported data and target and form new data sets with
        equal numbers of signal and background events.
        @data    :: Numpy array containing the data.
        @target  :: Numpy array containing the target.
        @nevents :: The number of signal events the data sets should
                    contain, the number of background events will be
                    the same.

        returns :: Two numpy arrays, one with data and one with target,
            containing an equal number of singal and background events.
        """
        nevents = int(int(nevents) / 2)
        if nevents < 0:
            return data, target

        data_sig, data_bkg = self.split_sig_bkg(data, target)
        data = np.vstack((data_sig[:nevents, :], data_bkg[:nevents, :]))
        target = np.concatenate((np.ones(nevents), np.zeros(nevents)))
        shuffling = np.random.RandomState(seed=seed).permutation(len(target))

        return data[shuffling], target[shuffling]<|MERGE_RESOLUTION|>--- conflicted
+++ resolved
@@ -17,11 +17,7 @@
         train_events=-1,
         valid_events=-1,
         test_events=-1,
-<<<<<<< HEAD
         seed=None,
-=======
-        seed=np.random.randint(1000),
->>>>>>> 4e592d84
     ):
 
         self.norm_name = norm_name
