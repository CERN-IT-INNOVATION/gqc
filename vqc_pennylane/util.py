--- conflicted
+++ resolved
@@ -1,21 +1,13 @@
 # Utility methods for (Hybrid) VQC training.
 
 import os
-<<<<<<< HEAD
 from typing import List
 from matplotlib import backend_bases
-=======
->>>>>>> be935a1d
 import pennylane as pnl
 import pennylane_qiskit
 import json
 
 from .terminal_colors import tcols
-<<<<<<< HEAD
-=======
-from qsvm.util import connect_quantum_computer
-from qsvm.util import get_backend_configuration
->>>>>>> be935a1d
 
 
 def create_output_folder(output_folder):
