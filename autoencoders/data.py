# Handling data input for the auto-encoder to train/test on or produce latent
# space of.

import numpy as np
import torch
import os

from .terminal_colors import tcols


class AE_data:
    def __init__(
        self,
        data_folder,
        norm_name,
        nevents,
        train_events=-1,
        valid_events=-1,
        test_events=-1,
        seed=np.random.randint(1000)
    ):

        self.norm_name = norm_name
        self.nevents = nevents
        self.data_folder = data_folder

        self.trdata = [[]]
        self.vadata = [[]]
        self.tedata = [[]]

        self.trtarget = [[]]
        self.vatarget = [[]]
        self.tetarget = [[]]

        if int(train_events) > 0:
            self.trdata = self.get_numpy_data("train")
            self.trtarget = self.get_numpy_target("train")
            self.trdata, self.trtarget = self.get_data(
                self.trdata, self.trtarget, train_events, seed
            )
        if int(valid_events) > 0:
            self.vadata = self.get_numpy_data("valid")
            self.vatarget = self.get_numpy_target("valid")
            self.vadata, self.vatarget = self.get_data(
                self.vadata, self.vatarget, valid_events, seed
            )
        if int(test_events) > 0:
            self.tedata = self.get_numpy_data("test")
            self.tetarget = self.get_numpy_target("test")
            self.tedata, self.tetarget = self.get_data(
                self.tedata, self.tetarget, test_events, seed
            )

        self.nfeats = self.trdata.shape[1]

        self.success_message()

    def get_data_file(self, data_type) -> str:
        """
        Get the  name of the numpy data file to be imported.
        These names follow a certain naming standard defined in the
        pre-processing folder.
        @data_type :: String with the type of data to be imported, either
                      train, test, or valid.

        returns :: The name of the data file to be imported.
        """
        return (
            "x_data_"
            + self.norm_name
            + "_"
            + self.nevents
            + "_"
            + data_type
            + ".npy"
        )

    def get_target_file(self, data_type) -> str:
        """
        Get the  name of the numpy target file to be imported.
        These names follow a certain naming standard defined in the
        pre-processing folder.
        @data_type :: String with the type of data to be imported, either
                      train, test, or valid.

        returns :: The name of the target file to be imported.
        """
        return (
            "y_data_"
            + self.norm_name
            + "_"
            + self.nevents
            + "_"
            + data_type
            + ".npy"
        )

    def get_numpy_data(self, data_type) -> np.ndarray:
        """
        Load the numpy data given the type of data you want to load.
        @data_type :: String with the type of data to be imported,
                      either train, test, or valid.

        returns :: Data array to be used in training the nn.
        """
        data = []
        path = os.path.join(self.data_folder, self.get_data_file(data_type))
        try:
            data = np.load(path)
        except Exception as e:
            print(f"Exception that occured: {e}")
            print(
                tcols.WARNING + data_type + " data file not found!" + tcols.ENDC
            )

        return data

    def get_numpy_target(self, data_type) -> np.ndarray:
        """
        Load the numpy target given the type of data you want to load.
        @data_type :: String with the type of data to be imported,
                      either train, test, or valid.

        returns :: Target array to be used in training the nn.
        """
        data = []
        path = os.path.join(self.data_folder, self.get_target_file(data_type))
        try:
            data = np.load(path)
        except Exception as e:
            print(f"Exception that occured: {e}")
            print(
                tcols.WARNING + data_type + " data file not found!" + tcols.ENDC
            )

        return data

    def get_pytorch_dataset(self, data_type) -> torch.utils.data.TensorDataset:
        """
        Transform a numpy loaded data set into a pytorch data set.
        @data_type :: String with the type of data to be transformed,
                      either train, test, or valid.

        returns :: Pytorch data set including both data and target.
        """
        switcher = {
            "train": lambda: self.make_set(self.trdata, self.trtarget),
            "valid": lambda: self.make_set(self.vadata, self.vatarget),
            "test": lambda: self.make_set(self.tedata, self.tetarget),
        }
        dataset = switcher.get(data_type, lambda: None)()
        if dataset is None:
            raise TypeError("Dataset must be train, valid, or test!!")

        return dataset

    @staticmethod
    def make_set(data, target) -> torch.utils.data.TensorDataset:
        """
        Make a pytorch data set from the data and target numpy arrays.
        @data   :: Numpy array of the imported data.
        @target :: Numpy array of the imported target.

        returns :: Torch data set combining data and target.
        """
        data = torch.Tensor(data)
        target = torch.Tensor(target)
        return torch.utils.data.TensorDataset(data, target)

    def success_message(self):
        # Display success message for loading data when called.
        print("\n----------------")
        print(tcols.OKGREEN + "AE data loading complete:" + tcols.ENDC)
        print(f"Training data size: {self.trdata.shape[0]:.2e}")
        print(f"Validation data size: {self.vadata.shape[0]:.2e}")
        print(f"Test data size: {self.tedata.shape[0]:.2e}")
        print("----------------\n")

    def get_loader(self, data_type, device, batch_size=None, shuffle=True):
        """
        Convert numpy arrays of training/validation/testing data into
        pytroch objects ready to be used in training the autoencoder.
        Specific settings are applied depending on if you are using
        a gpu or a cpu to train the nn.
        @data_type  :: String with the type of data to be transformed,
                       either train, test, or valid.
        @device     :: String if the training is done on cpu or gpu.
        @batch_size :: Int of the batch size used in training.
        @shuffle    :: Bool of whether to shuffle the data or not.

        returns :: Pytorch objects to be passed to the autoencoder for
            training.
        """
        dataset = self.get_pytorch_dataset(data_type)
        if batch_size is None:
            batch_size = len(dataset)

        if device == "cpu":
            pytorch_loader = torch.utils.data.DataLoader(
                dataset, batch_size=batch_size, shuffle=shuffle
            )
        else:
            pytorch_loader = torch.utils.data.DataLoader(
                dataset, batch_size=batch_size, shuffle=shuffle, pin_memory=True
            )

        return pytorch_loader

    @staticmethod
    def split_sig_bkg(data, target) -> tuple:
        """
        Split dataset into signal and background samples using the
        target. The target is supposed to be 1 for every signal and 0
        for every bkg. This does not work for more than 2 class data.
        @data   :: Numpy array containing the data.
        @target :: Numpy array containing the target.

        returns :: A numpy array containing the signal events and a numpy
            array containing the background events.
        """
        sig_mask = target == 1
        bkg_mask = target == 0
        data_sig = data[sig_mask, :]
        data_bkg = data[bkg_mask, :]

        return data_sig, data_bkg

def get_data(self, data, target, nevents, seed) -> tuple:
        """
        Cut the imported data and target and form new data sets with
        equal numbers of signal and background events.
        @data    :: Numpy array containing the data.
        @target  :: Numpy array containing the target.
        @nevents :: The number of signal events the data sets should
                    contain, the number of background events will be
                    the same.

        returns :: Two numpy arrays, one with data and one with target,
            containing an equal number of singal and background events.
        """
        nevents = int(int(nevents) / 2)
        if nevents < 0:
            return data, target

        data_sig, data_bkg = self.split_sig_bkg(data, target)
        data = np.vstack((data_sig[:nevents, :], data_bkg[:nevents, :]))
        target = np.concatenate((np.ones(nevents), np.zeros(nevents)))
<<<<<<< HEAD
        shuffling = np.random.permutation(len(target))
=======
        shuffling = np.random.RandomState(seed=seed).permutation(len(target))
>>>>>>> 58394fff

        return data[shuffling], target[shuffling]<|MERGE_RESOLUTION|>--- conflicted
+++ resolved
@@ -225,7 +225,7 @@
 
         return data_sig, data_bkg
 
-def get_data(self, data, target, nevents, seed) -> tuple:
+    def get_data(self, data, target, nevents, seed) -> tuple:
         """
         Cut the imported data and target and form new data sets with
         equal numbers of signal and background events.
@@ -245,10 +245,6 @@
         data_sig, data_bkg = self.split_sig_bkg(data, target)
         data = np.vstack((data_sig[:nevents, :], data_bkg[:nevents, :]))
         target = np.concatenate((np.ones(nevents), np.zeros(nevents)))
-<<<<<<< HEAD
-        shuffling = np.random.permutation(len(target))
-=======
         shuffling = np.random.RandomState(seed=seed).permutation(len(target))
->>>>>>> 58394fff
 
         return data[shuffling], target[shuffling]