#!/usr/bin/env python

import argparse
import sys
import os

sys.path.append("..")
os.environ['CXX'] = 'g++'

os.environ["CUDA_VISIBLE_DEVICES"] = "0"

from vqc_pennylane.train import main
from vqc_pennylane import util

parser = argparse.ArgumentParser(formatter_class=argparse.ArgumentDefaultsHelpFormatter)
parser.add_argument(
    "--data_folder",
    type=str,
    default="../../data/ae_input/",
    help="The folder where the data is stored on the system.",
)
parser.add_argument(
    "--norm",
    type=str,
    default="minmax",
    help="The name of the normalisation that you'll to use.",
)
parser.add_argument(
    "--nevents",
    type=str,
    default="7.20e+05",
    help="The number of events of the norm file.",
)
parser.add_argument(
    "--model_path", type=str, help="The path to the Auto-Encoder model."
)
parser.add_argument(
    "--output_folder", required=True, help="The name of the model to be saved."
)
parser.add_argument(
    "--nqubits",
    type=int,
    default=4,
    help="The number of qubits that the vqc circuit will use.",
)
parser.add_argument(
    "--vform_repeats",
    type=int,
    default=4,
    help="Nb. of repetitions of the variational form.",
)
parser.add_argument(
    "--optimiser", default=None, help="The optimiser used for training the model."
)
parser.add_argument(
    "--epochs", type=int, default=100, help="The number of epochs to train the vqc for."
)
parser.add_argument(
    "--batch_size", type=int, default=50, help="The batch size to train the vqc with."
)
parser.add_argument(
    "--learning_rate",
    type=float,
    default=0.002,
    help="The learning rate to train the vqc with.",
)
parser.add_argument(
    "--hybrid",
    action="store_true",
    help="Choose the type of vqc model you are working with.",
)
parser.add_argument(
    "--class_weight",
    type=float,
    default=0.5,
    help="The weight of the classifier BCE loss.",
)
parser.add_argument(
    "--ntrain", type=int, default=250, help="Number of training events."
)
parser.add_argument(
    "--nvalid", type=int, default=250, help="Number of validation events."
)
parser.add_argument(
    "--run_type",
    type=str,
    required=True,
    choices=["ideal", "noisy", "hardware"],
    help="Choose on what to run: ideal sim, noisy sim, or hardware.",
)
parser.add_argument(
    "--backend_name",
    type=str,
    default=None,
    help="The IBMQ backend used for a real quantum hardware run.",
)
parser.add_argument(
    "--diff_method",
    type=str,
    default="best",
    choices=["best", "parameter-shift", "backprop", "adjoint"],
    help="Choose differentiation method for the quantum circuit.",
)
parser.add_argument(
    "--ideal_dev",
    type=str,
    default="default.qubit",
    choices=["default.qubit", "lightning.qubit", "lightning.gpu"],
    help="Choose a simulation paradigm when running an ideal sim.",
)
parser.add_argument(
    "--private_config",
    type=str,
    default=None,
    help="The private configuration for the quantum computer.",
)
args = parser.parse_args()

seed = 12345

# For the Cairo quantum computer, you need to specify an initial layout.
init_layout = [22, 25, 24, 23, 21, 18, 15, 12]
pconfig = util.get_private_config("vasilis_private_configuration.json")
switcher = {
    "ideal": lambda: util.config_ideal(args.ideal_dev),
    "noisy": lambda: util.config_noisy(5000, 3, seed, init_layout, seed, pconfig),
    "hardware": lambda: util.config_hardware(5000, 3, seed, init_layout, pconfig),
}
config = switcher.get(args.run_type, lambda: None)()

# These are all the arguments that can be used, but that does not mean that they are
# actually used. For example, ae_layers is not used for the vanilla vqc.
args = {
    "data_folder": args.data_folder,
    "norm": args.norm,
    "nevents": args.nevents,
    "ae_model_path": args.model_path,
    "outdir": args.output_folder,
    "nqubits": args.nqubits,
    "vform_repeats": args.vform_repeats,
    "optimiser": args.optimiser,
    "epochs": args.epochs,
    "batch_size": args.batch_size,
    "lr": args.learning_rate,
    "ntrain": args.ntrain,
    "nvalid": args.nvalid,
    "hybrid": args.hybrid,
    "seed": seed,
<<<<<<< HEAD
=======
    #"ae_layers": [67, 64, 52, 44, 32, 24, 16],
    #"ae_layers": [60, 52, 44, 32, 24, 16],
>>>>>>> 0ffb8b41
    "ae_layers": [67, 16],
    "enc_activ": "nn.Sigmoid()", # "nn.Tanh()"
    "dec_activ": "nn.Tanh()",
    "class_weight": args.class_weight,
    "adam_betas": (0.9, 0.999),
    "run_type": args.run_type,
    "backend_name": args.backend_name,
    "diff_method": args.diff_method,
    "config": config,
}

main(args)<|MERGE_RESOLUTION|>--- conflicted
+++ resolved
@@ -146,11 +146,8 @@
     "nvalid": args.nvalid,
     "hybrid": args.hybrid,
     "seed": seed,
-<<<<<<< HEAD
-=======
     #"ae_layers": [67, 64, 52, 44, 32, 24, 16],
     #"ae_layers": [60, 52, 44, 32, 24, 16],
->>>>>>> 0ffb8b41
     "ae_layers": [67, 16],
     "enc_activ": "nn.Sigmoid()", # "nn.Tanh()"
     "dec_activ": "nn.Tanh()",
