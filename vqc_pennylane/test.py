# The VQC testing script. Here, a vqc is imported and data is passed through it.
# The results are quantified in terms of AUC.
import os
from typing import Tuple
import matplotlib.pyplot as plt
from sklearn import metrics
from pennylane import numpy as np
import re

from . import qdata as qd
from . import util
from .terminal_colors import tcols


def main(args):
    qdata = qd.qdata(
        args["data_folder"],
        args["norm"],
        args["nevents"],
        args["ae_model_path"],
        test_events=args["ntest"],
        valid_events=args["nvalid"],
        seed=args["seed"],
    )
    outdir = re.sub("(best_model.pt|best_model.npy)","",args["vqc_path"])
    if not os.path.exists(outdir):
        os.makedirs(outdir)

<<<<<<< HEAD
    args = get_hparams_for_testing(args)
=======
    hyperparams_file = os.path.join(outdir, "hyperparameters.json")
    vqc_hyperparams = util.import_hyperparams(hyperparams_file)
    args.update(vqc_hyperparams)
>>>>>>> 1f94ae62
    model = util.get_model(args)
    model.load_model(args["vqc_path"])

    _, valid_loader, test_loader = util.get_data(qdata, args)
    x_valid, y_valid = util.split_data_loader(valid_loader)
    x_test, y_test = util.split_data_loader(test_loader)
    print("\n----------------------------------")
    print("VALID LOSS:")
    print(model.compute_loss(x_valid, y_valid))
    print("TEST LOSS:")
    print(model.compute_loss(x_test, y_test))
    print("----------------------------------\n")

    valid_pred = model.predict(x_valid)[-1]
    test_pred = model.predict(x_test)[-1]
    roc_plots(test_pred, y_test, outdir, "roc_plot")


def get_hparams_for_testing(args):
    """Imports the hyperparameters of the vqc at the given path and sets the
    optimiser to none such that no optimiser is loaded (none is needed since no
    training happens within the scope of this script).

    Args:
        args: Dictionary of hyperparameters for the vqc.

    Returns:
        Updated args dictionary with the loaded vqc hyperparameters.
    """

    hyperparams_file = os.path.join(args["vqc_path"], "hyperparameters.json")
    vqc_hyperparams = util.import_hyperparams(hyperparams_file)
    args.update(vqc_hyperparams)
    args.update({"optimiser": "none"})

    return args

def set_plotting_misc():
    """Set the misc settings of the plot such as the axes font size, the title size,
    the legend font size, and so on. These are the standard sizes for publication
    plot... adjust depending on what you need for specific journal.
    """
    plt.rc("xtick", labelsize=23)
    plt.rc("ytick", labelsize=23)
    plt.rc("axes", titlesize=25)
    plt.rc("axes", labelsize=25)
    plt.rc("legend", fontsize=22)

def roc_plot_misc():
    """Miscellaneous settings for the roc plotting.
    """
    plt.plot([0, 1], [0, 1], ls="--", color="gray")
    plt.xlabel("False Positive Rate")
    plt.ylabel("True Positive Rate")
    plt.xlim([0.0, 1.0])
    plt.ylim([0.0, 1.0])

def make_plots_output_folder(model_path, output_folder):
    """Make the output folder of the plots.

    Args:
        model_path: Path to a trained ae model.
        output_folder: Name of the output folder to save the plots in.

    Returns:
        Full path of the output folder to save the plots in.
    """
    plots_folder = os.path.join(model_path, output_folder)
    if not os.path.exists(plots_folder):
        os.makedirs(plots_folder)

    return plots_folder

def roc_plots(preds, target, model_path, output_folder):
    """Plot the ROC of the vqc predictions.

    Args:
        preds: Predictions of the vqc for a data set.
        target: Target corresponding to the data.
        model_path: Path to a trained vqc model.
        output_folder: Name of the output folder to save the plots in.
    """
    plots_folder = make_plots_output_folder(model_path, output_folder)
    set_plotting_misc()

    fpr, tpr, mean_auc, std_auc = compute_auc(preds, target)
    fig = plt.figure(figsize=(12, 10))
    roc_plot_misc()

    plt.plot(fpr, tpr, label=f"AUC: {mean_auc:.3f} ± {std_auc:.3f}", color="navy")
    plt.legend()

    fig.savefig(os.path.join(plots_folder, "roc_curve.pdf"))
    plt.close()

    print(tcols.OKCYAN + f"Latent roc plots were saved to {plots_folder}."  + tcols.ENDC)

def compute_auc(preds: np.array, target: np.array) -> Tuple:
    """Split a prediction array into 5, compute the AUC for each, and then calculate
    the mean and stardard deviation of the aucs.

    Args:
        preds: Array of the predictions as computed by the vqc.
        target: Array of the target corresponding to the predicted data..

    Returns:
        The ROC curve coordiantes, the AUC, and the standard deviation on the AUC.
    """
    pred_chunks = np.array_split(preds, 5)
    target_chunks = np.array_split(target, 5)

    aucs = np.array([])
    for prd, trg in zip(pred_chunks, target_chunks):
        fpr, tpr, thresholds = metrics.roc_curve(trg, prd)
        auc = metrics.roc_auc_score(trg, prd)
        aucs = np.append(aucs, auc)

    mean_auc = aucs.mean()
    std_auc = aucs.std()
    fpr, tpr, thresholds = metrics.roc_curve(target, preds)

    return fpr, tpr, mean_auc, std_auc<|MERGE_RESOLUTION|>--- conflicted
+++ resolved
@@ -26,13 +26,7 @@
     if not os.path.exists(outdir):
         os.makedirs(outdir)
 
-<<<<<<< HEAD
     args = get_hparams_for_testing(args)
-=======
-    hyperparams_file = os.path.join(outdir, "hyperparameters.json")
-    vqc_hyperparams = util.import_hyperparams(hyperparams_file)
-    args.update(vqc_hyperparams)
->>>>>>> 1f94ae62
     model = util.get_model(args)
     model.load_model(args["vqc_path"])
 
